--- conflicted
+++ resolved
@@ -14,11 +14,7 @@
       id: setup-python
       uses: actions/setup-python@v4
       with:
-<<<<<<< HEAD
-        python-version: '3.10'
-=======
         python-version: "3.10"
->>>>>>> a5c53bcc
 
     - name: Install Poetry
       uses: snok/install-poetry@v1
