name: Build Package

on: [push, pull_request]

jobs:
  build:

    runs-on: ubuntu-latest

    steps:
    - uses: actions/checkout@v2

    - name: Set up Python 3.10
      id: setup-python
      uses: actions/setup-python@v2
      with:
        python-version: 3.10

    - name: Install Poetry
      uses: snok/install-poetry@v1
      with:
        virtualenvs-path: ~/.virtualenvs

    - name: Cache Poetry virtualenv
      uses: actions/cache@v2
      id: cache
      with:
        path: ~/.virtualenvs
        key: venv-${{ runner.os }}-${{ steps.setup-python.outputs.python-version }}-${{ hashFiles('**/poetry.lock') }}
        restore-keys: |
          venv-${{ runner.os }}-${{ steps.setup-python.outputs.python-version }}-${{ hashFiles('**/poetry.lock') }}

    - name: Install dependencies
      run: |
        poetry install  # --no-interaction --no-ansi -vvv  # add this for local debugs with "act"
      if: steps.cache.outputs.cache-hit != 'true'

    - name: Install hips2fits_cutout script
      run: |
<<<<<<< HEAD
        poetry add cdshealpix@^0.7.0 numba@^0.59.1
        git clone https://github.com/cds-astro/hips2fits-cutout.git /usr/lib/hips2fits-cutout
        echo "PYTHONPATH=/usr/lib/hips2fits-cutout:\$PYTHONPATH" >> $GITHUB_ENV
=======
        poetry add cdshealpix@^0.7.0
        git clone https://github.com/cds-astro/hips2fits-cutout.git $HOME/hips2fits-cutout
        echo "PYTHONPATH=$HOME/hips2fits-cutout:\$PYTHONPATH" >> $GITHUB_ENV

>>>>>>> efbe1f2e

    - name: Test with pytest
      run: |
        poetry run pytest tests<|MERGE_RESOLUTION|>--- conflicted
+++ resolved
@@ -37,16 +37,10 @@
 
     - name: Install hips2fits_cutout script
       run: |
-<<<<<<< HEAD
         poetry add cdshealpix@^0.7.0 numba@^0.59.1
-        git clone https://github.com/cds-astro/hips2fits-cutout.git /usr/lib/hips2fits-cutout
-        echo "PYTHONPATH=/usr/lib/hips2fits-cutout:\$PYTHONPATH" >> $GITHUB_ENV
-=======
-        poetry add cdshealpix@^0.7.0
         git clone https://github.com/cds-astro/hips2fits-cutout.git $HOME/hips2fits-cutout
         echo "PYTHONPATH=$HOME/hips2fits-cutout:\$PYTHONPATH" >> $GITHUB_ENV
 
->>>>>>> efbe1f2e
 
     - name: Test with pytest
       run: |
