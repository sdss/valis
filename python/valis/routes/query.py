--- conflicted
+++ resolved
@@ -215,11 +215,6 @@
                              limit: Annotated[int | None, Query(description='Limit the number of returned targets', example=100)] = None):
         """ Perform a search on carton or program """
         with database.atomic():
-<<<<<<< HEAD
-            database.execute_sql('SET LOCAL enable_seqscan=false;')
-            query = carton_program_search(name, name_type)
-            query = append_pipes(query, observed=observed, release=self.release)
-=======
             if limit is False:
                 # This tweak seems to do more harm than good when limit is passed.
                 database.execute_sql('SET LOCAL enable_seqscan=false;')
@@ -227,7 +222,6 @@
             query = carton_program_search(name, name_type, limit=limit)
             query = append_pipes(query, observed=observed)
 
->>>>>>> 93a500fd
             return query.dicts().iterator()
 
     @router.get('/obs', summary='Return targets with spectrum at observatory',
