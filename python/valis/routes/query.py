# !/usr/bin/env python
# -*- coding: utf-8 -*-
#

from enum import Enum
from typing import List, Union, Dict, Annotated, Optional
from fastapi import APIRouter, Depends, Query, HTTPException
from fastapi_restful.cbv import cbv
from pydantic import BaseModel, Field, BeforeValidator

from valis.routes.base import Base
from valis.db.db import get_pw_db
from valis.db.models import SDSSidStackedBase, SDSSidPipesBase
from valis.db.queries import (cone_search, append_pipes, carton_program_search,
                              carton_program_list, carton_program_map,
<<<<<<< HEAD
                              get_targets_by_sdss_id, get_targets_by_catalog_id)
from sdssdb.peewee.sdss5db import database
=======
                              get_targets_by_sdss_id, get_targets_by_catalog_id,
                              get_targets_obs)

# convert string floats to proper floats
Float = Annotated[Union[float, str], BeforeValidator(lambda x: float(x) if x and isinstance(x, str) else x)]
>>>>>>> 29adc953


class SearchCoordUnits(str, Enum):
    """ Units of coordinate search radius """
    degree: str = "degree"
    arcmin: str = "arcmin"
    arcsec: str = "arcsec"


class SearchModel(BaseModel):
    """ Input main query body model """
    ra: Optional[Union[float, str]] = Field(None, description='Right Ascension in degrees or hmsdms', example=315.01417)
    dec: Optional[Union[float, str]] = Field(None, description='Declination in degrees or hmsdms', example=35.299)
    radius: Optional[Float] = Field(None, description='Search radius in specified units', example=0.01)
    units: Optional[SearchCoordUnits] = Field('degree', description='Units of search radius', example='degree')
    id: Optional[Union[int, str]] = Field(None, description='The SDSS identifier', example=23326)
    program: Optional[str] = Field(None, description='The program name', example='bhm_rm')
    carton: Optional[str] = Field(None, description='The carton name', example='bhm_rm_core')


class MainResponse(SDSSidPipesBase, SDSSidStackedBase):
    """ Combined model from all individual query models """


class MainSearchResponse(BaseModel):
    """ The main query response model """
    status: str = Field(..., description='the query return status')
    msg: str = Field(..., description='the response status message')
    data: List[MainResponse] = Field(..., description='the list of query results')


router = APIRouter()


@cbv(router)
class QueryRoutes(Base):
    """ API routes for performing queries against sdss5db """

    # @router.get('/test_sqla', summary='Perform a cone search for SDSS targets with sdss_ids',
    #             response_model=List[SDSSidStackedBaseA])
    # async def test_search(self,
    #                       ra=Query(..., description='right ascension in degrees', example=315.01417),
    #                       dec=Query(..., description='declination in degrees', example=35.299),
    #                       radius=Query(..., description='the search radius in degrees', example=0.01),
    #                       db=Depends(get_sqla_db)):
    #     """ Example for writing a route with a sqlalchemy ORM """
    #     from sdssdb.sqlalchemy.sdss5db import vizdb

    #     return db.query(vizdb.SDSSidStacked).\
    #         filter(vizdb.SDSSidStacked.cone_search(ra, dec, radius, ra_col='ra_sdss_id', dec_col='dec_sdss_id')).all()

    @router.post('/main', summary='Main query for the UI or combining queries',
                 response_model=MainSearchResponse, dependencies=[Depends(get_pw_db)])
    async def main_search(self, body: SearchModel):
        """ Main query for UI and for combining queries together """

        print('form data', body)

        # build the coordinate query
        if body.ra and body.dec:
            query = cone_search(body.ra, body.dec, body.radius, units=body.units)

        # build the id query
        elif body.id:
            query = get_targets_by_sdss_id(body.id)

        # build the program/carton query
        elif body.program or body.carton:
            query = carton_program_search(body.program or body.carton, 'program' if body.program else 'carton')

        # append query to pipes
        query = append_pipes(query)

        return {'status': 'success', 'data': query.dicts().iterator(), 'msg': 'data successfully retrieved'}

    @router.get('/cone', summary='Perform a cone search for SDSS targets with sdss_ids',
                response_model=List[SDSSidStackedBase], dependencies=[Depends(get_pw_db)])
    async def cone_search(self,
                          ra: Annotated[Union[float, str], Query(description='Right Ascension in degrees or hmsdms', example=315.01417)],
                          dec: Annotated[Union[float, str], Query(description='Declination in degrees or hmsdms', example=35.299)],
                          radius: Annotated[float, Query(description='Search radius in specified units', example=0.01)],
                          units: Annotated[SearchCoordUnits, Query(description='Units of search radius', example='degree')] = "degree"):
        """ Perform a cone search """

        return list(cone_search(ra, dec, radius, units=units))

    @router.get('/sdssid', summary='Perform a search for an SDSS target based on the sdss_id',
                response_model=Union[SDSSidStackedBase, dict], dependencies=[Depends(get_pw_db)])
    async def sdss_id_search(self, sdss_id: Annotated[int, Query(description='Value of sdss_id', example=47510284)]):
        """ Perform an sdss_id search.

        Assumes a maximum of one target per sdss_id.
        Empty object returned when no match is found.

        """

        targets = get_targets_by_sdss_id(int(sdss_id)).dicts().first()

        # throw exception when it's a bad sdss_id
        if not targets:
            raise HTTPException(status_code=400, detail=f'Invalid sdss_id {sdss_id}.')

        return targets or {}

    @router.get('/catalogid', summary='Perform a search for SDSS targets based on the catalog_id',
                response_model=List[SDSSidStackedBase], dependencies=[Depends(get_pw_db)])
    async def catalog_id_search(self, catalog_id: Annotated[int, Query(description='Value of catalog_id', example=7613823349)]):
        """ Perform a catalog_id search """

        return list(get_targets_by_catalog_id(catalog_id))

    @router.get('/list/cartons', summary='Return a list of all cartons',
                response_model=list, dependencies=[Depends(get_pw_db)])
    async def cartons(self):
        """ Return a list of all carton or programs """

        return carton_program_list("carton")

    @router.get('/list/programs', summary='Return a list of all programs',
                response_model=list, dependencies=[Depends(get_pw_db)])
    async def programs(self):
        """ Return a list of all carton or programs """

        return carton_program_list("program")

    @router.get('/list/program-map', summary='Return a mapping of cartons in all programs',
                response_model=Dict[str, List[str]], dependencies=[Depends(get_pw_db)])
    async def program_map(self):
        """ Return a mapping of cartons in all programs """

        return carton_program_map()

    @router.get('/carton-program', summary='Search for all SDSS targets within a carton or program',
                response_model=List[SDSSidStackedBase], dependencies=[Depends(get_pw_db)])
    async def carton_program(self,
                             name: Annotated[str, Query(description='Carton or program name', example='manual_mwm_tess_ob')],
                             name_type: Annotated[str,
                                                  Query(enum=['carton', 'program'],
                                                        description='Specify search on carton or program',
                                                        example='carton')] = 'carton'):
        """ Perform a search on carton or program """
<<<<<<< HEAD
        with database.atomic() as transaction:
            database.execute_sql('SET LOCAL enable_seqscan=false;')
            return list(carton_program_search(name, name_type))
=======

        return list(carton_program_search(name, name_type))

    @router.get('/obs', summary='Return targets with spectrum at observatory',
                response_model=List[SDSSidStackedBase], dependencies=[Depends(get_pw_db)])
    async def obs(self,
                  release: Annotated[str, Query(description='Data release to query', example='IPL3')],
                  obs: Annotated[str,
                                 Query(enum=['APO', 'LCO'],
                                       description='Observatory to get targets from. Either "APO" or "LCO"',
                                       example='APO')] = 'APO',
                  spectrograph: Annotated[str,
                                          Query(enum=['boss', 'apogee', 'all'],
                                                description='Which spectrograph to return data from',
                                                example='boss')] = 'boss'):
        """ Perform a search on carton or program """

        return list(get_targets_obs(release, obs, spectrograph))
>>>>>>> 29adc953
<|MERGE_RESOLUTION|>--- conflicted
+++ resolved
@@ -13,16 +13,12 @@
 from valis.db.models import SDSSidStackedBase, SDSSidPipesBase
 from valis.db.queries import (cone_search, append_pipes, carton_program_search,
                               carton_program_list, carton_program_map,
-<<<<<<< HEAD
-                              get_targets_by_sdss_id, get_targets_by_catalog_id)
-from sdssdb.peewee.sdss5db import database
-=======
                               get_targets_by_sdss_id, get_targets_by_catalog_id,
                               get_targets_obs)
+from sdssdb.peewee.sdss5db import database
 
 # convert string floats to proper floats
 Float = Annotated[Union[float, str], BeforeValidator(lambda x: float(x) if x and isinstance(x, str) else x)]
->>>>>>> 29adc953
 
 
 class SearchCoordUnits(str, Enum):
@@ -164,13 +160,9 @@
                                                         description='Specify search on carton or program',
                                                         example='carton')] = 'carton'):
         """ Perform a search on carton or program """
-<<<<<<< HEAD
         with database.atomic() as transaction:
             database.execute_sql('SET LOCAL enable_seqscan=false;')
             return list(carton_program_search(name, name_type))
-=======
-
-        return list(carton_program_search(name, name_type))
 
     @router.get('/obs', summary='Return targets with spectrum at observatory',
                 response_model=List[SDSSidStackedBase], dependencies=[Depends(get_pw_db)])
@@ -187,4 +179,3 @@
         """ Perform a search on carton or program """
 
         return list(get_targets_obs(release, obs, spectrograph))
->>>>>>> 29adc953
