--- conflicted
+++ resolved
@@ -5,16 +5,11 @@
 # all resuable Pydantic models of the ORMs go here
 
 import datetime
-<<<<<<< HEAD
-from typing import Optional
-from pydantic import ConfigDict, BaseModel, Field
-from enum import Enum
-=======
 import math
 from typing import Optional, Annotated, Any, TypeVar
 from pydantic import ConfigDict, BaseModel, Field, BeforeValidator
-
->>>>>>> 0aff48af
+from enum import Enum
+
 
 def coerce_nan_to_none(x: Any) -> Any:
     if x and math.isnan(x):
