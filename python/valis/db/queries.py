# !/usr/bin/env python
# -*- coding: utf-8 -*-
#

# all resuable queries go here

from typing import Union
import peewee
import astropy.units as u
from astropy.coordinates import SkyCoord
from sdssdb.peewee.sdss5db import vizdb
from sdssdb.peewee.sdss5db import targetdb
import itertools


def append_pipes(query: peewee.ModelSelect, table: str = 'stacked') -> peewee.ModelSelect:
    """ Joins a query to the SDSSidToPipes table

    Joines an existing query to the SDSSidToPipes table and returns
    the in_boss, in_apogee, and in_astra columns. The table kwarg
    is used inform which table you are joining from/to, either the
    vizdb.SDSSidStacked or vizdb.SDSSidFlat table. Assumes the input query is
    a select from one of those two.

    Parameters
    ----------
    query : peewee.ModelSelect
        the input query to join to
    table : str, optional
        the type of sdss_id table joining to, by default 'stacked'

    Returns
    -------
    peewee.ModelSelect
        the output query

    Raises
    ------
    ValueError
        when table kwarg does not match allowed values
    """
    if table not in {'stacked', 'flat'}:
        raise ValueError('table must be either "stacked" or "flat"')

    model = vizdb.SDSSidStacked if table == 'stacked' else vizdb.SDSSidFlat
    return query.select_extend(vizdb.SDSSidToPipes.in_boss,
                               vizdb.SDSSidToPipes.in_apogee,
                               vizdb.SDSSidToPipes.in_astra).\
        join(vizdb.SDSSidToPipes, on=(model.sdss_id == vizdb.SDSSidToPipes.sdss_id),
             attr='pipes')


def convert_coords(ra: Union[str, float], dec: Union[str, float]) -> tuple:
    """ Convert sky coordinates to decimal degrees

    Convert the input RA, Dec sky coordinates into decimal
    degrees. Input format can either be decimal or hmsdms.

    Parameters
    ----------
    ra : str
        The Right Ascension
    dec : str
        The Declination

    Returns
    -------
    tuple
        the converted (RA, Dec)
    """
    is_hms = set('hms: ') & set(str(ra))
    if is_hms:
        ra = str(ra).replace(' ', ':')
        dec = str(dec).replace(' ', ':')
        unit = ('hourangle', 'degree') if is_hms else ('degree', 'degree')
        coord = SkyCoord(f'{ra} {dec}', unit=unit)
        ra = round(coord.ra.value, 5)
        dec = round(coord.dec.value, 5)
    return float(ra), float(dec)


def cone_search(ra: Union[str, float], dec: Union[str, float],
                radius: float, units: str = 'degree') -> peewee.ModelSelect:
    """ Perform a cone search against the vizdb sdss_id_stacked table

    Perform a cone search using the peewee ORM for SDSS targets in the
    vizdb sdss_id_stacked table.  We return the peewee ModelSelect
    directly here so it can be easily combined with other queries.

    In the route endpoint itself, remember to return wrap this in a list.

    Parameters
    ----------
    ra : Union[str, float]
        the Right Ascension coord
    dec : Union[str, float]
        the Declination coord
    radius : float
        the cone search radius
    units : str, optional
        the units of the search radius, by default 'degree'

    Returns
    -------
    peewee.ModelSelect
        the ORM query
    """

    # convert ra, dec to decimal if in hms-dms
    ra, dec = convert_coords(ra, dec)

    # convert radial units to degrees
    radius *= u.Unit(units)
    radius = radius.to(u.degree).value

    return vizdb.SDSSidStacked.select().\
        where(vizdb.SDSSidStacked.cone_search(ra, dec, radius,
                                              ra_col='ra_sdss_id',
                                              dec_col='dec_sdss_id'))


<<<<<<< HEAD
def get_targets_by_sdss_id(sdss_id: int) -> peewee.ModelSelect:
    """ Perform a search for SDSS targets on vizdb.SDSSidStacked based on the sdss_id.

    Perform a search for SDSS targets using the peewee ORM in the
    vizdb.SDSSidStacked table. We return the peewee ModelSelect
    directly here so it can be easily combined with other queries, 
    if needed.

    In the route endpoint itself, remember to return wrap this in a list.

    Parameters
    ----------
    sdss_id : int
        the sdss_id

    Returns
    -------
    peewee.ModelSelect
        the ORM query
    """

    return vizdb.SDSSidStacked.select().where(vizdb.SDSSidStacked.sdss_id == sdss_id)


def get_targets_by_catalog_id(catalog_id: int) -> peewee.ModelSelect:
    """ Perform a search for SDSS targets on vizdb.SDSSidStacked based on the catalog_id.

    Perform a search for SDSS targets using the peewee ORM in the
    vizdb.SDSSidStacked table. We return the peewee ModelSelect
    directly here so it can be easily combined with other queries, 
    if needed.

    In the route endpoint itself, remember to return wrap this in a list.

    Parameters
    ----------
    catalog_id : int
        the catalog_id
=======
def carton_program_list(name_type: str) -> peewee.ModelSelect:
    """
    Return a list of either all cartons or programs from targetdb

    Parameters
    ----------
    name_type: str
        Which type you are searching on, either 'carton' or 'program'

    Returns
    -------
    list
        list of either all cartons in programs sorted in alphabetical order
    """
    model_list = sorted(targetdb.Carton.select(getattr(targetdb.Carton, name_type)).distinct().scalars())
    return model_list


def carton_program_map(key: str = 'program') -> dict:
    """
    Return a mapping between programs and cartons

    Parameters
    ----------
    key: str
        what to do map grouping on

    Returns
    -------
    mapping: dict
        mapping between programs and cartons
    """
    model = targetdb.Carton.select(targetdb.Carton.carton, targetdb.Carton.program).dicts()

    mapping = {}
    kk = 'program' if key == 'carton' else 'carton'
    for k, g in itertools.groupby(sorted(model, key=lambda x: x[key]), key=lambda x: x[key]):
        mapping[k] = set(i[kk] for i in g)
    return mapping


def carton_program_search(name: str, name_type: str) -> peewee.ModelSelect:
    """
    Perform a search on either carton or program

    Parameters
    ----------
    name: str
        Either the carton name or the program name
    name_type: str
        Which type you are searching on, either 'carton' or 'program'
>>>>>>> ecc44f66

    Returns
    -------
    peewee.ModelSelect
        the ORM query
    """
<<<<<<< HEAD

    return vizdb.SDSSidStacked.select()\
                              .join(vizdb.SDSSidFlat, on=(vizdb.SDSSidStacked.sdss_id == 
                                                          vizdb.SDSSidFlat.sdss_id))\
                              .where(vizdb.SDSSidFlat.catalogid == catalog_id)
=======
    model = vizdb.SDSSidFlat.select(peewee.fn.DISTINCT(vizdb.SDSSidFlat.sdss_id))\
                            .join(targetdb.Target,
                                  on=(targetdb.Target.catalogid == vizdb.SDSSidFlat.catalogid))\
                            .join(targetdb.CartonToTarget)\
                            .join(targetdb.Carton)\
                            .where(getattr(targetdb.Carton, name_type) == name)
    model_stack = vizdb.SDSSidStacked.select()\
                                     .join(model, on=(model.c.sdss_id == vizdb.SDSSidStacked.sdss_id))
    return model_stack
>>>>>>> ecc44f66
<|MERGE_RESOLUTION|>--- conflicted
+++ resolved
@@ -119,7 +119,6 @@
                                               dec_col='dec_sdss_id'))
 
 
-<<<<<<< HEAD
 def get_targets_by_sdss_id(sdss_id: int) -> peewee.ModelSelect:
     """ Perform a search for SDSS targets on vizdb.SDSSidStacked based on the sdss_id.
 
@@ -158,7 +157,19 @@
     ----------
     catalog_id : int
         the catalog_id
-=======
+
+    Returns
+    -------
+    peewee.ModelSelect
+        the ORM query
+    """
+
+    return vizdb.SDSSidStacked.select()\
+                              .join(vizdb.SDSSidFlat, on=(vizdb.SDSSidStacked.sdss_id == 
+                                                          vizdb.SDSSidFlat.sdss_id))\
+                              .where(vizdb.SDSSidFlat.catalogid == catalog_id)
+
+
 def carton_program_list(name_type: str) -> peewee.ModelSelect:
     """
     Return a list of either all cartons or programs from targetdb
@@ -210,20 +221,12 @@
         Either the carton name or the program name
     name_type: str
         Which type you are searching on, either 'carton' or 'program'
->>>>>>> ecc44f66
-
-    Returns
-    -------
-    peewee.ModelSelect
-        the ORM query
-    """
-<<<<<<< HEAD
-
-    return vizdb.SDSSidStacked.select()\
-                              .join(vizdb.SDSSidFlat, on=(vizdb.SDSSidStacked.sdss_id == 
-                                                          vizdb.SDSSidFlat.sdss_id))\
-                              .where(vizdb.SDSSidFlat.catalogid == catalog_id)
-=======
+
+    Returns
+    -------
+    peewee.ModelSelect
+        the ORM query
+    """
     model = vizdb.SDSSidFlat.select(peewee.fn.DISTINCT(vizdb.SDSSidFlat.sdss_id))\
                             .join(targetdb.Target,
                                   on=(targetdb.Target.catalogid == vizdb.SDSSidFlat.catalogid))\
@@ -232,5 +235,4 @@
                             .where(getattr(targetdb.Carton, name_type) == name)
     model_stack = vizdb.SDSSidStacked.select()\
                                      .join(model, on=(model.c.sdss_id == vizdb.SDSSidStacked.sdss_id))
-    return model_stack
->>>>>>> ecc44f66
+    return model_stack